--- conflicted
+++ resolved
@@ -8,12 +8,8 @@
 IMAGE_VERSION := ${SEMANTIC_VERSION}-$(shell git rev-parse --short=7 HEAD)
 ssh_private_key = `cat ~/.ssh/id_rsa`
 VERSION := release-$(shell git rev-parse --short=7 HEAD)
-<<<<<<< HEAD
 name ?= worker
 
-=======
-BUILD_DATE ?= $(shell git show -s --date=iso8601-strict --pretty=format:%cd $$sha)
->>>>>>> 20bdcea6
 # CIRCLECI
 # job: build
 # builds an intermediate image with dependencies if there were changes to
