version: 2.1
executors:
  codecov-deploy:
    docker:
      - image: gcr.io/test6u3411ty6xqh462sri/codecov-deploy:latest
        user: root
        auth:
          username: _json_key
          password: $GCLOUD_SERVICE_KEY
    working_directory: /work
  codecov-worker:
    docker:
      - image: gcr.io/test6u3411ty6xqh462sri/codecov-worker:latest
        user: root
        auth:
          username: _json_key
          password: $GCLOUD_SERVICE_KEY
      - image: circleci/postgres:9.6.2
        name: postgres
    working_directory: /worker

gcloud_auth: &gcloud_auth
  name: Copy gcloud auth for docker push
  command: |-
    echo "$GCLOUD_SERVICE_KEY" > service.json
    gcloud auth activate-service-account --key-file=service.json
    gcloud --quiet config set project ${GOOGLE_PROJECT_ID}
    gcloud --quiet config set compute/zone ${GOOGLE_COMPUTE_ZONE}
    gcloud auth configure-docker

gcloud_auth_enterprise: &gcloud_auth_enterprise
  name: Copy gcloud auth for docker push
  command: |-
    echo "$GCLOUD_SERVICE_KEY" > service.json
    gcloud auth activate-service-account --key-file=service.json
    gcloud --quiet config set project ${GOOGLE_ENTERPRISE_PROJECT_ID}
    gcloud --quiet config set compute/zone ${GOOGLE_COMPUTE_ZONE}
    gcloud auth configure-docker

jobs:
  linter:
    docker:
      - image: circleci/python:3.7.6
    working_directory: ~/repo
    steps:
      - checkout
      - run:
          name: Running linter
          command: |
            echo "Installing..."
            pip3 install -Iv black==19.10b0 isort
            echo "Linting..."
            black --check .
            echo "Sorting..."
            isort --profile black --check .
  build:
    executor: codecov-deploy
    steps:
      - checkout
      - setup_remote_docker
      - run:
          <<: *gcloud_auth
      - run:
          name: build container
          command: |-
            make -f Makefile.circle build-requirements GH_ACCESS_TOKEN=$GH_ACCESS_TOKEN
            make -f Makefile.circle build VERSION=$CIRCLE_TAG
            make -f Makefile.circle push
  standards-coverage-comparison:
    machine: true
    steps:
      - checkout
      - run:
          name: Pull Latest Worker Image
          command: |
            docker login -u _json_key -p "$GCLOUD_SERVICE_KEY" https://gcr.io/test6u3411ty6xqh462sri/codecov-deploy:latest
            make -f Makefile.circle pull-latest
      - run:
          name: Clone Autotest and Start Acceptance Testing Containers
          command: |
            cd ..
            git clone --depth 5 ssh://git@github.com/codecov/autotest.git
            cd autotest/
            echo "$DOCKERHUB_TOKEN" | docker login -u "$DOCKER_USERNAME" --password-stdin
            docker-compose -f docker-compose-acceptance.yml up -d
            sleep 10
      - run:
          name: Standards Coverage Comparison
          command: make -f Makefile.circle run-standards-comparison
  build-enterprise:
    executor: codecov-deploy
    steps:
      - checkout
      - setup_remote_docker:
          version: 20.10.6
      - run: |
          ssh remote-docker \<<EOF
            sudo bash -c 'echo "{\"experimental\": true}" > /etc/docker/daemon.json'
            sudo systemctl restart docker
          EOF
      - run:
          <<: *gcloud_auth_enterprise
      - run:
          name: build container
          command: |-
            make -f Makefile.circle build-requirements
            make -f Makefile.circle build-enterprise VERSION=$CIRCLE_TAG
            make -f Makefile.circle push-enterprise
  test:
    environment:
      SONARSCANNER_VERSION: "4.3.0.2102"
    executor: codecov-worker
    steps:
      - run:
          name: verify postgres is up
          command: |
            while ! nc -vz postgres 5432; do sleep 1; echo "waiting for postgres"; done
      - run:
          name: run tests
          command: |
            make test.unit
            make test.integration

      - run:
          name: codecov
          command: |
            wget https://github.com/codecov/uploader/releases/download/v0.1.0_8470/codecov-alpine
            chmod +x ./codecov-alpine
            ./codecov-alpine -R . -F integration -f integration.coverage.xml -Z
            ./codecov-alpine -R . -F unit -f unit.coverage.xml -Z

  staging:
    executor: codecov-deploy
    steps:
      - checkout
      - setup_remote_docker
      - run:
          <<: *gcloud_auth
      - run:
          name: docker build, tag, and upload to staging
          command: |
            make -f Makefile.circle staging

  production:
    executor: codecov-deploy
    steps:
      - checkout
      - setup_remote_docker
      - run:
          <<: *gcloud_auth
      - run:
          name: docker build, tag, and upload to production
          command: |
            make -f Makefile.circle production
  enterprise:
    executor: codecov-deploy
    steps:
      - checkout
      - setup_remote_docker
      - run:
          <<: *gcloud_auth_enterprise
      - run: echo "$DOCKERHUB_TOKEN" | docker login -u "$DOCKER_USERNAME" --password-stdin
      - run:
          name: docker build, tag, and upload to enterprise qa
          command: |
            make -B -f Makefile.circle enterprise
  enterprise-release:
    executor: codecov-deploy
    steps:
      - checkout
      - setup_remote_docker
      - run:
          <<: *gcloud_auth_enterprise
      - run: echo "$DOCKERHUB_TOKEN" | docker login -u "$DOCKER_USERNAME" --password-stdin
      - run:
          name: Release Enterprise to Dockerhub
          command: |
            make -B -f Makefile.circle release-enterprise
  deploy:
    executor: codecov-deploy
    steps:
      - checkout
      - setup_remote_docker
      - run:
          <<: *gcloud_auth
      - run:
          name: tag for k8s
          command: |-
            make -f Makefile.circle tag
  dockerhub:
    executor: codecov-deploy
    steps:
      - checkout
      - setup_remote_docker
      - run:
          name: Pull Latest Worker Image and Deploy to DockerHub
          command: |
            docker login -u _json_key -p "$GCLOUD_SERVICE_KEY" https://gcr.io/test6u3411ty6xqh462sri/codecov-deploy:latest
            make -f Makefile.circle pull-latest
            echo "$DOCKERHUB_TOKEN" | docker login -u "$DOCKER_USERNAME" --password-stdin
            make -f Makefile.circle dockerhub-deploy-master

workflows:
  version: 2
  build-test-deploy:
    jobs:
      - linter
      - build:
          context: "circleci google deploy context"
          filters:
            tags:
              only: /.*/
      - build-enterprise:
          context: "circleci google deploy context"
          requires:
            - build
          filters:
            branches:
              only:
                - master
            tags:
              only:
                - /enterprise-.*/
                - /qa-.*/
      - test:
          context: "circleci google deploy context"
          requires:
            - build
          filters:
            tags:
              only: /.*/
      - standards-coverage-comparison:
          context:
<<<<<<< HEAD
          - "DockerHub Push Context"
          - "circleci google deploy context"
=======
            - "DockerHub Push Context"
            - "circleci google deploy context"
>>>>>>> 9f4eab2d
          requires:
            - build
      - staging:
          context: "circleci google deploy context"
          requires:
            - build
            - test
          filters:
            branches:
              only: master
      - production:
          context: "circleci google deploy context"
          requires:
            - build
            - test
          filters:
            tags:
              only: "/^prod(uction)?-[0-9]{4}-[0-9]{2}-[0-9]{3,4}/"
            branches:
              only: production
      - enterprise:
          context:
<<<<<<< HEAD
          - "DockerHub Push Context"
          - "circleci google deploy context"
=======
            - "DockerHub Push Context"
            - "circleci google deploy context"
>>>>>>> 9f4eab2d
          requires:
            - build-enterprise
            - test
          filters:
            tags:
              only:
                - /^qa-.*/
                - /^enterprise-.*/
            branches:
              only: master
      - hold:
          type: approval
          requires:
            - enterprise
          filters:
            tags:
              only:
                - /^enterprise-.*/
            branches:
              ignore: /.*/
      - enterprise-release:
          context:
<<<<<<< HEAD
          - "DockerHub Push Context"
          - "circleci google deploy context"
=======
            - "DockerHub Push Context"
            - "circleci google deploy context"
>>>>>>> 9f4eab2d
          requires:
            - enterprise
            - hold
          filters:
            tags:
              only: /^enterprise-.*/
            branches:
              ignore: /.*/
      - deploy:
          context: "circleci google deploy context"
          requires:
            - build
            - test
          filters:
            branches:
              only: production
      - dockerhub:
          context:
            - "DockerHub Push Context"
            - "circleci google deploy context"
          requires:
            - build
            - test
            - standards-coverage-comparison
          filters:
            branches:
              only: master<|MERGE_RESOLUTION|>--- conflicted
+++ resolved
@@ -231,13 +231,8 @@
               only: /.*/
       - standards-coverage-comparison:
           context:
-<<<<<<< HEAD
-          - "DockerHub Push Context"
-          - "circleci google deploy context"
-=======
             - "DockerHub Push Context"
             - "circleci google deploy context"
->>>>>>> 9f4eab2d
           requires:
             - build
       - staging:
@@ -260,13 +255,8 @@
               only: production
       - enterprise:
           context:
-<<<<<<< HEAD
-          - "DockerHub Push Context"
-          - "circleci google deploy context"
-=======
             - "DockerHub Push Context"
             - "circleci google deploy context"
->>>>>>> 9f4eab2d
           requires:
             - build-enterprise
             - test
@@ -289,13 +279,8 @@
               ignore: /.*/
       - enterprise-release:
           context:
-<<<<<<< HEAD
-          - "DockerHub Push Context"
-          - "circleci google deploy context"
-=======
             - "DockerHub Push Context"
             - "circleci google deploy context"
->>>>>>> 9f4eab2d
           requires:
             - enterprise
             - hold
