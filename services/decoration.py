import logging
import os
from enum import Enum
from sqlalchemy import func
from typing import Tuple

from app import celery_app
from celery_config import new_user_activated_task_name
from database.models import Owner
from database.enums import Decoration
from services.billing import is_pr_billing_plan
from services.repository import EnrichedPull

log = logging.getLogger(__name__)


<<<<<<< HEAD
def is_whitelisted(ownerid) -> bool:
    pr_billing_whitelisted_owners = [
        int(ownerid.strip())
        for ownerid in os.getenv("PR_AUTHOR_BILLING_WHITELISTED_OWNERS", "").split()
    ]

    return ownerid in pr_billing_whitelisted_owners
=======
class Decoration(Enum):
    standard = "standard"
    upgrade = "upgrade"
>>>>>>> 7157ccf0


def get_decoration_type_and_reason(
    enriched_pull: EnrichedPull,
) -> Tuple[Decoration, str]:
    """
    Determine which type of decoration we should do and why

    Returns:
        (Decoration, str): tuple of the decoration type and the reason for using that decoration
    """
    if enriched_pull:
        db_pull = enriched_pull.database_pull
        provider_pull = enriched_pull.provider_pull

        if not provider_pull:
            return (
                Decoration.standard,
                "Can't determine PR author - no pull info from provider",
            )

        if db_pull.repository.private is False:
            # public repo or repo we arent certain is private should be standard
            return (Decoration.standard, "Public repo")

        org = db_pull.repository.owner

        if not is_pr_billing_plan(org.plan):
            return (Decoration.standard, "Org not on PR plan")

        db_session = db_pull.get_db_session()
        pr_author = (
            db_session.query(Owner)
            .filter(
                Owner.service == org.service,
                Owner.service_id == provider_pull["author"]["id"],
            )
            .first()
        )

        if not pr_author:
            log.info(
                "PR author not found in database",
                extra=dict(
                    author_service=org.service,
                    author_service_id=provider_pull["author"]["id"],
                    author_username=provider_pull["author"]["username"],
                ),
            )
            return (Decoration.upgrade, "PR author not found in database")

        if not pr_author.ownerid in org.plan_activated_users and org.plan_auto_activate:
            log.info(
                "Attempting PR author auto activation",
                extra=dict(
                    org_ownerid=org.ownerid,
                    author_ownerid=pr_author.ownerid,
                    pullid=db_pull.pullid,
                ),
            )

            # TODO: we need to decide the best way for this logic to be shared across
            # worker and codecov-api - ideally moving logic from database to application layer
            (activation_success,) = db_session.query(
                func.public.try_to_auto_activate(org.ownerid, pr_author.ownerid)
            ).first()

            if not activation_success:
                log.info(
                    "PR author auto activation was not successful",
                    extra=dict(
                        org_ownerid=org.ownerid,
                        author_ownerid=pr_author.ownerid,
                        pullid=db_pull.pullid,
                    ),
                )
                return (Decoration.upgrade, "PR author auto activation failed")

            log.info(
                "PR author auto activation was successful - kicking off NewUserActivatedTask",
                extra=dict(
                    org_ownerid=org.ownerid,
                    author_ownerid=pr_author.ownerid,
                    pullid=db_pull.pullid,
                ),
            )
            # activation was successful so we should run the NewUserActivatedTask
            celery_app.send_task(
                new_user_activated_task_name,
                args=None,
                kwargs=dict(org_ownerid=org.ownerid, user_ownerid=pr_author.ownerid),
            )

            return (Decoration.standard, "PR author auto activation success")
        else:
            return (Decoration.upgrade, "User must be manually activated")

    return (Decoration.standard, "No pull")<|MERGE_RESOLUTION|>--- conflicted
+++ resolved
@@ -12,21 +12,6 @@
 from services.repository import EnrichedPull
 
 log = logging.getLogger(__name__)
-
-
-<<<<<<< HEAD
-def is_whitelisted(ownerid) -> bool:
-    pr_billing_whitelisted_owners = [
-        int(ownerid.strip())
-        for ownerid in os.getenv("PR_AUTHOR_BILLING_WHITELISTED_OWNERS", "").split()
-    ]
-
-    return ownerid in pr_billing_whitelisted_owners
-=======
-class Decoration(Enum):
-    standard = "standard"
-    upgrade = "upgrade"
->>>>>>> 7157ccf0
 
 
 def get_decoration_type_and_reason(
