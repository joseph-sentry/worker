--- conflicted
+++ resolved
@@ -1,7 +1,6 @@
 import logging
 import re
 from base64 import b64encode
-<<<<<<< HEAD
 
 from helpers.reports import get_totals_from_file_in_reports
 from services.comparison.overlays import OverlayType
@@ -12,13 +11,12 @@
     get_commit_url_from_commit_sha,
 )
 from services.yaml.reader import read_yaml_field, round_number, get_minimum_precision
-=======
+
 from collections import namedtuple
 from decimal import Decimal
 from itertools import starmap
 from typing import List, Sequence
 
->>>>>>> 4325ddc0
 from shared.helpers.yaml import walk
 from shared.reports.resources import Report, ReportTotals
 from shared.validation.helpers import LayoutStructure
