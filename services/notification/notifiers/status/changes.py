--- conflicted
+++ resolved
@@ -1,11 +1,6 @@
 import logging
-<<<<<<< HEAD
-
 from database.enums import Notification
-from services.notification.changes import get_changes
-=======
 from services.notification.notifiers.mixins.status import StatusChangesMixin
->>>>>>> 695b3d36
 from services.notification.notifiers.status.base import StatusNotifier
 from typing import Any, Dict, Tuple
 
@@ -28,55 +23,10 @@
 
     context = "changes"
 
-<<<<<<< HEAD
     @property
     def notification_type(self) -> Notification:
         return Notification.status_changes
 
-    def is_a_change_worth_noting(self, change) -> bool:
-        if not change.new and not change.deleted:
-            # has totals and not -10m => 10h
-            t = change.totals
-            if t:
-                # new missed||partial lines
-                return (t.misses + t.partials) > 0
-        return False
-
-    async def _get_changes_status(self, comparison) -> Tuple[str, str]:
-        pull = comparison.pull
-        if self.notifier_yaml_settings.get("base") in ("auto", None, "pr") and pull:
-            if not comparison.has_base_report():
-                description = (
-                    "Unable to determine changes, no report found at pull request base"
-                )
-                state = "success"
-                return (state, description)
-
-        # filter changes
-        diff_json = await self.get_diff(comparison)
-        changes = get_changes(comparison.base.report, comparison.head.report, diff_json)
-        if changes:
-            changes = list(filter(self.is_a_change_worth_noting, changes))
-
-        # remove new additions
-        if changes:
-            lpc = len(changes)
-            eng = "files have" if lpc > 1 else "file has"
-            description = "{0} {1} unexpected coverage changes not visible in diff".format(
-                lpc, eng
-            )
-            state = (
-                "success"
-                if self.notifier_yaml_settings.get("informational")
-                else "failure"
-            )
-            return (state, description)
-
-        description = "No unexpected coverage changes found"
-        return ("success", description)
-
-=======
->>>>>>> 695b3d36
     async def build_payload(self, comparison) -> Dict[str, str]:
         state, message = await self.get_changes_status(comparison)
         if self.should_use_upgrade_decoration():
